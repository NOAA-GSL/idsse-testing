"""Profile store that does CRUD operations on filesystem to simulate NWS Connect storage"""

# ----------------------------------------------------------------------------------
# Created on Tues Dec 17 2024
#
# Copyright (c) 2024 Colorado State University. All rights reserved.             (1)
#
# Contributors:
#     Mackenzie Grimes (1)
#
# ----------------------------------------------------------------------------------
import os
import json
import logging
from dataclasses import dataclass
from glob import glob

# constants controlling the subdirectory where new vs. existing Profiles are saved
<<<<<<< HEAD
NEW_SUBDIR = 'new'
EXISTING_SUBDIR = 'existing'
DEFAULT_DATA_SOURCE = 'NBM'
=======
NEW_SUBDIR = "new"
EXISTING_SUBDIR = "existing"
>>>>>>> f35f3bf9

logger = logging.getLogger(__name__)


@dataclass
class CachedProfile:
    """Data class to hold Support Profile's data and metadata ("new" vs "existing" status)

    Args:
        data (dict): full JSON data of this Support Profile
        is_new (bool): track if Support Profile has ever been processed. Ought to start as True
    """

    # pylint: disable=invalid-name
    data: dict
    is_new: bool

    @property
    def id(self) -> str:
        """The Support Profile UUID"""
        return self.data.get("id")

    @property
    def data_sources(self) -> list[str]:
        """The weather products used by any parts of this Support Profile (e.g. NBM, HRRR, MRMS)"""
        try:
            return [
                # treat any profiles with empty string dataSource as default 'NBM'
                _map['dataSource'] if _map['dataSource'] != '' else DEFAULT_DATA_SOURCE
                for phrase in self.data['nonImpactThresholds']['phrasesForAllSeverities'].values()
                for _map in phrase['map'].values()
            ]
        except KeyError:
            return [DEFAULT_DATA_SOURCE]  # couldn't lookup dataSources, so just default to NBM


class ProfileStore:
    """Data storage using JSON files on filesystem that simulates CRUD operations"""

    def __init__(self, base_dir: str):
        self._base_dir = base_dir
        self._new_dir = os.path.join(self._base_dir, NEW_SUBDIR)
        self._existing_dir = os.path.join(self._base_dir, EXISTING_SUBDIR)

        # ensure that base directory and all expected subdirectories exist
        for _dir in [self._base_dir, self._new_dir, self._existing_dir]:
            os.makedirs(_dir, exist_ok=True)

        # load any NWS Connect response files dumped into the base_dir
        for response_filename in glob("*.json", root_dir=self._base_dir):
            response_filepath = os.path.join(self._base_dir, response_filename)
            logger.warning("Loading profiles from raw API response file: %s", response_filepath)

            with open(response_filepath, "r", encoding="utf-8") as infile:
                data: dict = json.load(infile)

                # loop through all profiles in this file,
                # save them to "existing" directory as individual profiles
                for profile in data.get("profiles", []):
                    profile_filepath = os.path.join(self._existing_dir, f'{profile["id"]}.json')
                    logger.info("Saving existing profile to file: %s", profile_filepath)

                    with open(profile_filepath, "w", encoding="utf-8") as outfile:
                        json.dump(profile, outfile)

        # populate cache of JSON data of all Support Profiles, marked as new vs. existing
        existing_profiles = [
            CachedProfile(profile, is_new=False)
            for profile in self._load_profiles_from_filesystem(self._existing_dir)
        ]
        new_profiles = [
            CachedProfile(profile, is_new=True)
            for profile in self._load_profiles_from_filesystem(self._new_dir)
        ]

        self.profile_cache = existing_profiles + new_profiles

<<<<<<< HEAD
    def get_all(self, data_source: str, is_new = False) -> list[dict]:
=======
    def get_all(self, filter_new_profiles=False) -> list[dict]:
>>>>>>> f35f3bf9
        """Get all Support Profile JSONs persisted in this API, filtering by status='new'
        (if Support Profile has never been returned in an API request before) or status='existing'
        otherwise.

        Args:
            is_new (bool): if True, get only Support Profiles that have never been
                returned to IDSS Engine on previous requests (never processed). Default is False:
                return all existing profiles.
        """
<<<<<<< HEAD
        profiles_by_status = [cached_profile for cached_profile in self.profile_cache
                             if cached_profile.is_new == is_new]
        if data_source == 'ANY':
            # all data sources requested, so do not filter by products used
            return [profile.data for profile in profiles_by_status]
        return [profile.data for profile in profiles_by_status
                if data_source in profile.data_sources]
=======
        return [
            cached_profile.data
            for cached_profile in self.profile_cache
            if cached_profile.is_new == filter_new_profiles
        ]
>>>>>>> f35f3bf9

    def save(self, profile: dict, is_new=True) -> str | None:
        """Persist a new Support Profile Profile to this API

        Args:
            profile (dict): the JSON data of the Support Profile to store.
            is_new (optional, bool): whether to store the Profile as "new" or "existing". This
                will only control whether this SupportProfile will be returned to calls to the
                `get_all()` method (if it is classified as new vs. existing). Defaults to True.

        Returns:
            str | None: UUID of saved Support Profile on success, otherwise None
        """
        logger.debug("Now saving new profile: %s", profile)

        # if profile ID is already in the cache, reject this save
        existing_profile = next(
            (
                (
                    cached_obj
                    for cached_obj in self.profile_cache
                    if cached_obj.id == profile.get("id")
                )
            ),
            None,
        )
        if existing_profile:
            logger.warning("Cannot save profile; already exists %s", existing_profile.id)
            return None

        cached_profile = CachedProfile(profile, is_new=is_new)

        # save Profile JSON to filesystem
        file_dir = self._new_dir if is_new else self._existing_dir
        filepath = os.path.join(file_dir, f"{cached_profile.id}.json")
        logger.info("Now saving profile to path: %s", filepath)
        with open(filepath, "w", encoding="utf-8") as file:
            json.dump(profile, file)

        # add profile to in-memory cache
        self.profile_cache.append(cached_profile)
        return cached_profile.id

    def mark_as_existing(self, profile_id: str) -> bool:
        """Mark a formerly "new" Support Profile as "existing", a.k.a. has been returned in
        API response at least once and should no longer be processed as "new"

        Returns:
            bool: True on success. False if JSON with this profile_id not found on filesystem
        """
        # find the profile data from the new_profiles cache and move it to existing_profiles
        cached_profile = next(
            (profile for profile in self.profile_cache if profile.id == profile_id), None
        )
        if not cached_profile:
            # profile is not in cache; it must not exist
            logger.warning(
                "Support Profile %s expected in profile_cache but not found", profile_id
            )
            return False

        new_filepath = os.path.join(self._new_dir, f"{profile_id}.json")
        if not os.path.exists(new_filepath):
            logger.warning(
                'Attempt to mark as "existing" profile that is not found: %s', new_filepath
            )
            return False

        # move the JSON file from the "new" to the "existing" directory and update cache
        existing_filepath = os.path.join(self._existing_dir, f"{profile_id}.json")
        os.rename(new_filepath, existing_filepath)
        cached_profile.is_new = False

        return True

    def delete(self, profile_id: str) -> bool:
        """Delete a Support Profile profile from storage, based on its UUID.

        Returns:
            bool: True on success
        """
        logger.info("Deleting profile_id %s", profile_id)

        filepath = os.path.join(self._existing_dir, f"{profile_id}.json")
        if not os.path.exists(filepath):
            # profile does not in exist in "existing" subdirectory, maybe its in "new"
            filepath = os.path.join(self._new_dir, f"{profile_id}.json")

            if not os.path.exists(filepath):
                logger.warning(
                    "Cannot delete profile %s; JSON file not found in %s or %s",
                    profile_id,
                    self._existing_dir,
                    self._new_dir,
                )
                return False

        logger.debug("Attempting to delete profile at path: %s", filepath)
        os.remove(filepath)

        # drop profile from cache
        self.profile_cache = [
            cached_profile
            for cached_profile in self.profile_cache
            if cached_profile.id != profile_id
        ]
        return True

    def _load_profiles_from_filesystem(self, dir_: str) -> list[dict]:
        """Read all JSON files from one of this ProfileStore's subdirectories, and return list of
        the discovered files' json data.

        Args:
            dir_ (str): path to scan for Support Profile or NWS Connect API response JSON files
        """
        logger.info("Loading Support Profiles JSON files from path: %s", dir_)

        profile_list: list[dict] = []
        for filename in glob("*.json", root_dir=dir_):
            with open(os.path.join(dir_, filename), "r", encoding="utf-8") as file:
                json_data: dict = json.load(file)
                # if this is a pure NWS Connect response, profile data is nested inside `profiles`
                if profiles := json_data.get("profiles", None) and isinstance(profiles, list):
                    profile_list.extend(profiles)
                else:
                    # this file is assumed to be just a Support Profile
                    profile_list.append(json_data)

        return profile_list<|MERGE_RESOLUTION|>--- conflicted
+++ resolved
@@ -16,14 +16,9 @@
 from glob import glob
 
 # constants controlling the subdirectory where new vs. existing Profiles are saved
-<<<<<<< HEAD
-NEW_SUBDIR = 'new'
-EXISTING_SUBDIR = 'existing'
-DEFAULT_DATA_SOURCE = 'NBM'
-=======
 NEW_SUBDIR = "new"
 EXISTING_SUBDIR = "existing"
->>>>>>> f35f3bf9
+DEFAULT_DATA_SOURCE = "NBM"
 
 logger = logging.getLogger(__name__)
 
@@ -52,9 +47,9 @@
         try:
             return [
                 # treat any profiles with empty string dataSource as default 'NBM'
-                _map['dataSource'] if _map['dataSource'] != '' else DEFAULT_DATA_SOURCE
-                for phrase in self.data['nonImpactThresholds']['phrasesForAllSeverities'].values()
-                for _map in phrase['map'].values()
+                _map["dataSource"] if _map["dataSource"] != "" else DEFAULT_DATA_SOURCE
+                for phrase in self.data["nonImpactThresholds"]["phrasesForAllSeverities"].values()
+                for _map in phrase["map"].values()
             ]
         except KeyError:
             return [DEFAULT_DATA_SOURCE]  # couldn't lookup dataSources, so just default to NBM
@@ -101,11 +96,7 @@
 
         self.profile_cache = existing_profiles + new_profiles
 
-<<<<<<< HEAD
-    def get_all(self, data_source: str, is_new = False) -> list[dict]:
-=======
-    def get_all(self, filter_new_profiles=False) -> list[dict]:
->>>>>>> f35f3bf9
+    def get_all(self, data_source: str, is_new=False) -> list[dict]:
         """Get all Support Profile JSONs persisted in this API, filtering by status='new'
         (if Support Profile has never been returned in an API request before) or status='existing'
         otherwise.
@@ -115,21 +106,17 @@
                 returned to IDSS Engine on previous requests (never processed). Default is False:
                 return all existing profiles.
         """
-<<<<<<< HEAD
-        profiles_by_status = [cached_profile for cached_profile in self.profile_cache
-                             if cached_profile.is_new == is_new]
-        if data_source == 'ANY':
+        profiles_by_status = [
+            cached_profile
+            for cached_profile in self.profile_cache
+            if cached_profile.is_new == is_new
+        ]
+        if data_source == "ANY":
             # all data sources requested, so do not filter by products used
             return [profile.data for profile in profiles_by_status]
-        return [profile.data for profile in profiles_by_status
-                if data_source in profile.data_sources]
-=======
         return [
-            cached_profile.data
-            for cached_profile in self.profile_cache
-            if cached_profile.is_new == filter_new_profiles
-        ]
->>>>>>> f35f3bf9
+            profile.data for profile in profiles_by_status if data_source in profile.data_sources
+        ]
 
     def save(self, profile: dict, is_new=True) -> str | None:
         """Persist a new Support Profile Profile to this API
