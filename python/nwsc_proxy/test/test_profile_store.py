--- conflicted
+++ resolved
@@ -119,13 +119,8 @@
 
     assert new_profile_id == EXAMPLE_UUID
     # profile should now be returned by get() request for new profiles
-<<<<<<< HEAD
     new_profile_list = store.get_all(is_new=True)
-    assert [p.get('id') for p in new_profile_list] == [EXAMPLE_UUID]
-=======
-    new_profile_list = store.get_all(filter_new_profiles=True)
     assert [p.get("id") for p in new_profile_list] == [EXAMPLE_UUID]
->>>>>>> f35f3bf9
 
     # profile should not be returned by get() request for existing profiles
     existing_profile_list = store.get_all()
@@ -155,13 +150,8 @@
     new_profile["id"] = EXAMPLE_UUID
     store.save(new_profile)
 
-<<<<<<< HEAD
     new_profiles = store.get_all(is_new=True)
-    assert [p['id'] for p in new_profiles] == [EXAMPLE_UUID]
-=======
-    new_profiles = store.get_all(filter_new_profiles=True)
     assert [p["id"] for p in new_profiles] == [EXAMPLE_UUID]
->>>>>>> f35f3bf9
 
     store.mark_as_existing(EXAMPLE_UUID)
 
